package db

import (
	"context"
	"database/sql"
	"fmt"
	"time"

	"github.com/golang/protobuf/ptypes/timestamp"
	"github.com/google/uuid"
	"github.com/lib/pq"
	"github.com/packethost/pkg/log"
	"github.com/pkg/errors"
	migrate "github.com/rubenv/sql-migrate"
	"github.com/tinkerbell/tink/db/migration"
	tb "github.com/tinkerbell/tink/protos/template"
	pb "github.com/tinkerbell/tink/protos/workflow"
)

// Database interface for tinkerbell database operations.
type Database interface {
	hardware
	template
	workflow
	WorkerWorkflow
}

type hardware interface {
	DeleteFromDB(ctx context.Context, id string) error
	InsertIntoDB(ctx context.Context, data string) error
	GetByMAC(ctx context.Context, mac string) (string, error)
	GetByIP(ctx context.Context, ip string) (string, error)
	GetByID(ctx context.Context, id string) (string, error)
	GetAll(fn func([]byte) error) error
}

type template interface {
	CreateTemplate(ctx context.Context, name string, data string, id uuid.UUID) error
	GetTemplate(ctx context.Context, fields map[string]string, deleted bool) (*tb.WorkflowTemplate, error)
	DeleteTemplate(ctx context.Context, name string) error
	ListTemplates(in string, fn func(id, n string, in, del *timestamp.Timestamp) error) error
	UpdateTemplate(ctx context.Context, name string, data string, id uuid.UUID) error
}

type workflow interface {
	CreateWorkflow(ctx context.Context, wf Workflow, data string, id uuid.UUID) error
	GetWorkflowMetadata(ctx context.Context, req *pb.GetWorkflowDataRequest) ([]byte, error)
	GetWorkflowDataVersion(ctx context.Context, workflowID string) (int32, error)
	GetWorkflow(ctx context.Context, id string) (Workflow, error)
	DeleteWorkflow(ctx context.Context, id string, state int32) error
	ListWorkflows(fn func(wf Workflow) error) error
	UpdateWorkflow(ctx context.Context, wf Workflow, state int32) error
	InsertIntoWorkflowEventTable(ctx context.Context, wfEvent *pb.WorkflowActionStatus, time time.Time) error
	ShowWorkflowEvents(wfID string, fn func(wfs *pb.WorkflowActionStatus) error) error
}

// WorkerWorkflow is an interface for methods invoked by APIs that the worker calls
type WorkerWorkflow interface {
	InsertIntoWfDataTable(ctx context.Context, req *pb.UpdateWorkflowDataRequest) error
	GetfromWfDataTable(ctx context.Context, req *pb.GetWorkflowDataRequest) ([]byte, error)
	GetWorkflowsForWorker(ctx context.Context, id string) ([]string, error)
	UpdateWorkflowState(ctx context.Context, wfContext *pb.WorkflowContext) error
	GetWorkflowContexts(ctx context.Context, wfID string) (*pb.WorkflowContext, error)
	GetWorkflowActions(ctx context.Context, wfID string) (*pb.WorkflowActionList, error)
<<<<<<< HEAD
	InsertIntoWorkflowEventTable(ctx context.Context, wfEvent *pb.WorkflowActionStatus, t time.Time) error
	ShowWorkflowEvents(wfID string, fn func(wfs *pb.WorkflowActionStatus) error) error
=======
>>>>>>> 7ef02f83
}

// TinkDB implements the Database interface.
type TinkDB struct {
	instance *sql.DB
	logger   log.Logger
}

// Connect returns a connection to postgres database.
func Connect(db *sql.DB, lg log.Logger) *TinkDB {
	return &TinkDB{instance: db, logger: lg}
}

func (d *TinkDB) Migrate() (int, error) {
	return migrate.Exec(d.instance, "postgres", migration.GetMigrations(), migrate.Up)
}

func (d *TinkDB) CheckRequiredMigrations() (int, error) {
	migrations := migration.GetMigrations().Migrations
	records, err := migrate.GetMigrationRecords(d.instance, "postgres")
	if err != nil {
		return 0, err
	}
	return len(migrations) - len(records), nil
}

// Error returns the underlying cause for error.
func Error(err error) *pq.Error {
	if pqErr, ok := errors.Cause(err).(*pq.Error); ok {
		return pqErr
	}
	return nil
}

func get(ctx context.Context, db *sql.DB, query string, args ...interface{}) (string, error) {
	row := db.QueryRowContext(ctx, query, args...)

	buf := []byte{}
	if err := row.Scan(&buf); err != nil {
		return "", errors.Wrap(err, "SELECT")
	}
	return string(buf), nil
}

// buildGetCondition builds a where condition string in the format "column_name = 'field_value' AND"
// takes in a map[string]string with keys being the column name and the values being the field values.
func buildGetCondition(fields map[string]string) (string, error) {
	for column, field := range fields {
		if field != "" {
			return fmt.Sprintf("%s = '%s'", column, field), nil
		}
	}
	return "", errors.New("one GetBy field must be set to build a get condition")
}<|MERGE_RESOLUTION|>--- conflicted
+++ resolved
@@ -50,11 +50,11 @@
 	DeleteWorkflow(ctx context.Context, id string, state int32) error
 	ListWorkflows(fn func(wf Workflow) error) error
 	UpdateWorkflow(ctx context.Context, wf Workflow, state int32) error
-	InsertIntoWorkflowEventTable(ctx context.Context, wfEvent *pb.WorkflowActionStatus, time time.Time) error
+	InsertIntoWorkflowEventTable(ctx context.Context, wfEvent *pb.WorkflowActionStatus, t time.Time) error
 	ShowWorkflowEvents(wfID string, fn func(wfs *pb.WorkflowActionStatus) error) error
 }
 
-// WorkerWorkflow is an interface for methods invoked by APIs that the worker calls
+// WorkerWorkflow is an interface for methods invoked by APIs that the worker calls.
 type WorkerWorkflow interface {
 	InsertIntoWfDataTable(ctx context.Context, req *pb.UpdateWorkflowDataRequest) error
 	GetfromWfDataTable(ctx context.Context, req *pb.GetWorkflowDataRequest) ([]byte, error)
@@ -62,11 +62,6 @@
 	UpdateWorkflowState(ctx context.Context, wfContext *pb.WorkflowContext) error
 	GetWorkflowContexts(ctx context.Context, wfID string) (*pb.WorkflowContext, error)
 	GetWorkflowActions(ctx context.Context, wfID string) (*pb.WorkflowActionList, error)
-<<<<<<< HEAD
-	InsertIntoWorkflowEventTable(ctx context.Context, wfEvent *pb.WorkflowActionStatus, t time.Time) error
-	ShowWorkflowEvents(wfID string, fn func(wfs *pb.WorkflowActionStatus) error) error
-=======
->>>>>>> 7ef02f83
 }
 
 // TinkDB implements the Database interface.
