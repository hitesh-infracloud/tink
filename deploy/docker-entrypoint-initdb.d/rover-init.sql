--- conflicted
+++ resolved
@@ -82,12 +82,6 @@
 CREATE TABLE IF NOT EXISTS workflow_data (
         workflow_id UUID NOT NULL
         , version INT
-<<<<<<< HEAD
-        , worker_id VARCHAR(200)
-        , action_name VARCHAR(200)
-        , data BYTEA
-=======
         , metadata JSONB
         , data JSONB
->>>>>>> 1639339a
 );